--- conflicted
+++ resolved
@@ -8,13 +8,8 @@
 		getOllamaUrls,
 		getOllamaVersion,
 		pullModel,
-<<<<<<< HEAD
-		uploadModel
-=======
-		cancelOllamaRequest,
 		uploadModel,
 		getOllamaConfig
->>>>>>> 27ff3ab1
 	} from '$lib/apis/ollama';
 
 	import { WEBUI_API_BASE_URL, WEBUI_BASE_URL } from '$lib/constants';
